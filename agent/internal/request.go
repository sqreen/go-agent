// Copyright (c) 2016 - 2019 Sqreen. All Rights Reserved.
// Please refer to our terms for more information:
// https://www.sqreen.io/terms.html

package internal

import (
	"encoding/json"
	"fmt"
	"net"
	"net/http"
	"strings"
	"sync"
	"time"

	"github.com/pkg/errors"
	"github.com/sqreen/go-agent/agent/internal/actor"
	"github.com/sqreen/go-agent/agent/internal/backend/api"
	"github.com/sqreen/go-agent/agent/internal/config"
	"github.com/sqreen/go-agent/agent/types"
)

type HTTPRequestRecord struct {
	// Copy of the request, safe to be asynchronously read, even after the request
	// was terminated.
	request      *http.Request
	eventsLock   sync.Mutex
	events       []*HTTPRequestEvent
	identifyOnce sync.Once
	// User-identifiers globally associated to this request using `Identify()`
	userID map[string]string
	// The last non-nil security response is cached and returned to every
	// subsequent calls to method `SecurityResponse()`.
	lastSecurityResponseHandler http.Handler
	// The last non-nil user security response is cached and returned to every
	// subsequent calls to method `UserSecurityResponse()`. Middleware functions
	// can therefore observe the same result with `UserSecurityResponse()` as in
	// the request handler with `MatchSecurityResponse()`.
	lastUserSecurityResponseHandler http.Handler
	agent                           *Agent
	shouldSend                      bool
	// clientIP value deduced from the request headers.
	clientIP net.IP
}

type HTTPRequestEvent struct {
	method          string
	event           string
	properties      types.EventProperties
	userIdentifiers EventUserIdentifiersMap
	timestamp       time.Time
}

type userEventFace interface {
	isUserEvent()
	metricEntry
}

type userEvent struct {
	userIdentifiers EventUserIdentifiersMap
	timestamp       time.Time
	ip              net.IP
}

type authUserEvent struct {
	*userEvent
	loginSuccess bool
}

func (_ *authUserEvent) isUserEvent() {}

func (e *authUserEvent) bucketID() (string, error) {
	k := &userMetricKey{
		id: e.userEvent.userIdentifiers,
		ip: e.userEvent.ip,
	}
	return k.bucketID()
}

type userMetricKey struct {
	id EventUserIdentifiersMap
	ip net.IP
}

func (k *userMetricKey) bucketID() (string, error) {
	var keys [][]interface{}
	for prop, val := range k.id {
		keys = append(keys, []interface{}{prop, val})
	}
	v := struct {
		Keys [][]interface{} `json:"keys"`
		IP   string          `json:"ip"`
	}{
		Keys: keys,
		IP:   k.ip.String(),
	}
	buf, err := json.Marshal(&v)
	return string(buf), err
}

type signupUserEvent struct {
	*userEvent
}

func (e *signupUserEvent) bucketID() (string, error) {
	k := &userMetricKey{
		id: e.userEvent.userIdentifiers,
		ip: e.userEvent.ip,
	}
	return k.bucketID()
}

func (_ *signupUserEvent) isUserEvent() {}

type EventPropertyMap map[string]string

type EventUserIdentifiersMap map[string]string

const (
	sdkMethodIdentify = "identify"
	sdkMethodTrack    = "track"
)

func (ctx *HTTPRequestRecord) NewCustomEvent(event string) types.CustomEvent {
	evt := &HTTPRequestEvent{
		method:    sdkMethodTrack,
		event:     event,
		timestamp: time.Now(),
	}
	ctx.addEvent(evt)
	return evt
}

func (ctx *HTTPRequestRecord) Identify(id map[string]string) {
	ctx.identifyOnce.Do(func() {
		evt := &HTTPRequestEvent{
			method:          sdkMethodIdentify,
			timestamp:       time.Now(),
			userIdentifiers: id,
		}
		// Globally associate these user-identifiers with the request.
		ctx.userID = id
		ctx.addSilentEvent(evt)
	})
}

func (ctx *HTTPRequestRecord) SecurityResponse() http.Handler {
	if ctx.lastSecurityResponseHandler != nil {
		return ctx.lastSecurityResponseHandler
	}
	agent := ctx.agent
	ip := ctx.clientIP
	action, exists, err := agent.actors.FindIP(ip)
	if err != nil {
		agent.logger.Error(err)
		return nil
	}
	if !exists {
		return nil
	}
	ctx.lastSecurityResponseHandler = actor.NewIPActionHTTPHandler(action, ip)
	return ctx.lastSecurityResponseHandler
}

func (ctx *HTTPRequestRecord) UserSecurityResponse() http.Handler {
	userID := ctx.userID
	if userID == nil {
		return nil
	}
	if ctx.lastUserSecurityResponseHandler != nil {
		return ctx.lastUserSecurityResponseHandler
	}
	agent := ctx.agent
	action, exists := agent.actors.FindUser(userID)
	if !exists {
		return nil
	}
	ctx.lastUserSecurityResponseHandler = actor.NewUserActionHTTPHandler(action, userID)
	return ctx.lastUserSecurityResponseHandler
}

func (ctx *HTTPRequestRecord) NewUserAuth(id map[string]string, loginSuccess bool) {
	if len(id) == 0 {
		ctx.agent.logger.Info("TrackAuth(): user id is nil or empty")
		return
	}

	event := &authUserEvent{
		loginSuccess: loginSuccess,
		userEvent: &userEvent{
			ip:              ctx.clientIP,
			userIdentifiers: id,
			timestamp:       time.Now(),
		},
	}
	ctx.addUserEvent(event)
}

func (ctx *HTTPRequestRecord) NewUserSignup(id map[string]string) {
	if len(id) == 0 {
		ctx.agent.logger.Info("TrackSignup(): user id is nil or empty")
		return
	}

	event := &signupUserEvent{
		userEvent: &userEvent{
			ip:              ctx.clientIP,
			userIdentifiers: id,
			timestamp:       time.Now(),
		},
	}
	ctx.addUserEvent(event)
}

func (ctx *HTTPRequestRecord) Close() {
	if !ctx.shouldSend {
		return
	}

	ctx.agent.AddHTTPRequestRecordEvent(NewHTTPRequestRecordEvent(ctx, ctx.agent.RulespackID()))
}

func (ctx *HTTPRequestRecord) addSilentEvent(event *HTTPRequestEvent) {
	ctx.addEvent_(event, true)
}

func (ctx *HTTPRequestRecord) addEvent(event *HTTPRequestEvent) {
	ctx.addEvent_(event, false)
}

func (ctx *HTTPRequestRecord) addEvent_(event *HTTPRequestEvent, silent bool) {
	ctx.eventsLock.Lock()
	defer ctx.eventsLock.Unlock()
	ctx.events = append(ctx.events, event)
	ctx.shouldSend = !silent
}

func (ctx *HTTPRequestRecord) addUserEvent(event userEventFace) {
	ctx.agent.addUserEvent(event)
}

func (e *HTTPRequestEvent) WithTimestamp(t time.Time) {
	if e == nil {
		return
	}
	e.timestamp = t
}

func (e *HTTPRequestEvent) WithProperties(p types.EventProperties) {
	if e == nil {
		return
	}
	e.properties = p
}

func (e *HTTPRequestEvent) WithUserIdentifiers(id map[string]string) {
	if e == nil {
		return
	}
	e.userIdentifiers = id
}

func (e *HTTPRequestEvent) GetTime() time.Time {
	return e.timestamp
}

func (e *HTTPRequestEvent) GetName() string {
	return e.method
}

func (e *HTTPRequestEvent) GetEvent() string {
	return e.event
}

func (e *HTTPRequestEvent) GetArgs() (args api.RequestRecord_Observed_SDKEvent_Args) {
	if e.method == sdkMethodTrack {
		args.Args = &api.RequestRecord_Observed_SDKEvent_Args_Track_{api.NewRequestRecord_Observed_SDKEvent_Args_TrackFromFace(e)}
	} else if e.method == sdkMethodIdentify {
		args.Args = &api.RequestRecord_Observed_SDKEvent_Args_Identify_{api.NewRequestRecord_Observed_SDKEvent_Args_IdentifyFromFace(e)}
	}
	return
}

func (e *HTTPRequestEvent) GetOptions() *api.RequestRecord_Observed_SDKEvent_Args_Track_Options {
	return api.NewRequestRecord_Observed_SDKEvent_Args_Track_OptionsFromFace(e)
}

func (e *HTTPRequestEvent) GetProperties() *api.Struct {
	if e.properties == nil {
		return nil
	}

	return &api.Struct{e.properties}
}

func (e *HTTPRequestEvent) GetUserIdentifiers() *api.Struct {
	if len(e.userIdentifiers) == 0 {
		return nil
	}
	return &api.Struct{e.userIdentifiers}
}

<<<<<<< HEAD
// WhitelistedHTTPRequestRecord is a request record whose methods do nothing in
// order to whitelist the request.
type WhitelistedHTTPRequestRecord struct {
}

func (WhitelistedHTTPRequestRecord) NewCustomEvent(string) types.CustomEvent {
	return nil
}

func (WhitelistedHTTPRequestRecord) NewUserSignup(map[string]string) {
}

func (WhitelistedHTTPRequestRecord) NewUserAuth(map[string]string, bool) {
}

func (WhitelistedHTTPRequestRecord) Identify(map[string]string) {
}

func (WhitelistedHTTPRequestRecord) SecurityResponse() http.Handler {
	return nil
}

func (WhitelistedHTTPRequestRecord) UserSecurityResponse() http.Handler {
	return nil
}

func (WhitelistedHTTPRequestRecord) Close() {
}

// httpRequestRecord is an adapter type implementing interface
// `api.RequestRecordFace` to serialize an HTTP request record to the backend
// API message format.
type httpRequestRecord struct {
	ctx         *HTTPRequestRecord
	rulespackID string
}

func newHTTPRequestRecord(event *HTTPRequestRecord) *httpRequestRecord {
	return &httpRequestRecord{
		ctx: event,
	}
}

func (r *httpRequestRecord) GetVersion() string {
	return api.RequestRecordVersion
}

func (r *httpRequestRecord) GetRulespackId() string {
	return r.rulespackID
}

func (r *httpRequestRecord) SetRulespackId(rulespackId string) {
	r.rulespackID = rulespackId
}

func (r *httpRequestRecord) GetClientIp() string {
	return r.ctx.clientIP.String()
}

=======
>>>>>>> ce1767f5
type getClientIPConfigFace interface {
	HTTPClientIPHeader() string
	HTTPClientIPHeaderFormat() string
}

func getClientIP(req *http.Request, cfg getClientIPConfigFace) net.IP {
	var privateIP net.IP
	check := func(value string) net.IP {
		for _, ip := range strings.Split(value, ",") {
			ipStr := strings.Trim(ip, " ")
			ip := net.ParseIP(ipStr)
			if ip == nil {
				return nil
			}

			if isGlobal(ip) {
				return ip
			}

			if privateIP == nil && !ip.IsLoopback() && isPrivate(ip) {
				privateIP = ip
			}
		}
		return nil
	}

	if prioritizedHeader := cfg.HTTPClientIPHeader(); prioritizedHeader != "" {
		if value := req.Header.Get(prioritizedHeader); value != "" {
			if fmt := cfg.HTTPClientIPHeaderFormat(); fmt != "" {
				parsed, err := parseClientIPHeaderHeaderValue(fmt, value)
				if err == nil {
					// Parsing ok, keep its returned value.
					value = parsed
				} else {
					// An error occured while parsing the header value, so ignore it.
					value = ""
				}
			}

			if value != "" {
				if ip := check(value); ip != nil {
					return ip
				}
			}
		}
	}

	for _, key := range config.IPRelatedHTTPHeaders {
		value := req.Header.Get(key)
		if ip := check(value); ip != nil {
			return ip
		}
	}

	remoteIPStr, _ := splitHostPort(req.RemoteAddr)
	if remoteIPStr == "" {
		if privateIP != nil {
			return privateIP
		}
		return nil
	}

	if remoteIP := net.ParseIP(remoteIPStr); remoteIP != nil && (privateIP == nil || isGlobal(remoteIP)) {
		return remoteIP
	}
	return privateIP
}

func parseClientIPHeaderHeaderValue(format, value string) (string, error) {
	// Hard-coded HA Proxy format for now: `%ci:%cp...` so we expect the value to
	// start with the client IP in hexadecimal format (eg. 7F000001) separated by
	// the client port number with a semicolon `:`.
	sep := strings.IndexRune(value, ':')
	if sep == -1 {
		return "", errors.Errorf("unexpected IP address value `%s`", value)
	}

	clientIPHexStr := value[:sep]
	// Optimize for the best case: there will be an IP address, so allocate size
	// for at least an IPv4 address.
	clientIPBuf := make([]byte, 0, net.IPv4len)
	_, err := fmt.Sscanf(clientIPHexStr, "%x", &clientIPBuf)
	if err != nil {
		return "", errors.Wrap(err, "could not parse the IP address value")
	}

	switch len(clientIPBuf) {
	case net.IPv4len, net.IPv6len:
		return net.IP(clientIPBuf).String(), nil
	default:
		return "", errors.Errorf("unexpected IP address value `%s`", clientIPBuf)
	}
}

func isGlobal(ip net.IP) bool {
	if ipv4 := ip.To4(); ipv4 != nil && config.IPv4PublicNetwork.Contains(ipv4) {
		return false
	}
	return !isPrivate(ip)
}

func isPrivate(ip net.IP) bool {
	var privateNetworks []*net.IPNet
	// We cannot rely on `len(ip)` to know what type of IP address this is.
	// `net.ParseIP()` or `net.IPv4()` can return internal 16-byte representations
	// of an IP address even if it is an IPv4. So the trick is to use `ip.To4()`
	// which returns nil if the address in not an IPv4 address.
	if ipv4 := ip.To4(); ipv4 != nil {
		privateNetworks = config.IPv4PrivateNetworks
	} else {
		privateNetworks = config.IPv6PrivateNetworks
	}

	for _, network := range privateNetworks {
		if network.Contains(ip) {
			return true
		}
	}
	return false
}

// splitHostPort splits a network address of the form `host:port` or
// `[host]:port` into `host` and `port`.
func splitHostPort(addr string) (host string, port string) {
	i := strings.LastIndex(addr, "]:")
	if i != -1 {
		// ipv6
		return strings.Trim(addr[:i+1], "[]"), addr[i+2:]
	}

	i = strings.LastIndex(addr, ":")
	if i == -1 {
		// not an address with a port number
		return addr, ""
	}
	return addr[:i], addr[i+1:]
}<|MERGE_RESOLUTION|>--- conflicted
+++ resolved
@@ -300,7 +300,6 @@
 	return &api.Struct{e.userIdentifiers}
 }
 
-<<<<<<< HEAD
 // WhitelistedHTTPRequestRecord is a request record whose methods do nothing in
 // order to whitelist the request.
 type WhitelistedHTTPRequestRecord struct {
@@ -360,8 +359,6 @@
 	return r.ctx.clientIP.String()
 }
 
-=======
->>>>>>> ce1767f5
 type getClientIPConfigFace interface {
 	HTTPClientIPHeader() string
 	HTTPClientIPHeaderFormat() string
